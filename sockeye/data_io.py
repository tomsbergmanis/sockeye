--- conflicted
+++ resolved
@@ -462,11 +462,7 @@
              source_iterables: Sequence[Iterable],
              target_iterables: Sequence[Iterable],
              num_samples_per_bucket: List[int],
-<<<<<<< HEAD
-             guided_alignment_iterable: Optional[Iterable]) -> 'ParallelDataSet':
-=======
              metadata_iterable: Optional[Iterable] = None) -> 'ParallelDataSet':
->>>>>>> 4ee4d019
 
         assert len(num_samples_per_bucket) == len(self.buckets)
         num_source_factors = len(source_iterables)
@@ -476,13 +472,9 @@
                        for (source_len, _), num_samples in zip(self.buckets, num_samples_per_bucket)]
         data_target = [np.full((num_samples, target_len + 1, num_target_factors), self.pad_id, dtype=self.dtype)
                        for (_, target_len), num_samples in zip(self.buckets, num_samples_per_bucket)]
-<<<<<<< HEAD
-        data_alignment = []
-=======
         metadata_lists = [[] for _ in self.buckets] if metadata_iterable is not None \
                           else None  # type: Optional[List[List[Tuple[np.ndarray, np.ndarray]]]]
 
->>>>>>> 4ee4d019
         bucket_sample_index = [0 for _ in self.buckets]
 
         # track amount of padding introduced through bucketing
@@ -491,15 +483,10 @@
         num_pad_source = 0
         num_pad_target = 0
 
-<<<<<<< HEAD
-        # Bucket sentences as padded np arrays
-        for sources, targets, alignments in parallel_iter(source_iterables, target_iterables, skip_blanks=self.skip_blanks):
-=======
         # Bucket sentences as padded np arrays, metadata as tuples of tensors
         # (name_ids, weights)
         for sources, targets, metadata in parallel_iter(source_iterables, target_iterables, metadata_iterable,
                                                         skip_blanks=self.skip_blanks):
->>>>>>> 4ee4d019
             sources = [[] if stream is None else stream for stream in sources]
             targets = [[] if stream is None else stream for stream in targets]
             source_len = len(sources[0])
@@ -607,18 +594,11 @@
                                                        length_ratio_mean, length_ratio_std)
     # TODO: add guided_alignment handling
     # Shards contain the raw sentences. Need to map to integers using the vocabs and add BOS/EOS
-<<<<<<< HEAD
-    sources_sentences, targets_sentences, sentence_guided_alignments = create_sequence_readers(shard_sources,
-                                                                                               shard_targets,
-                                                                                               source_vocabs,
-                                                                                               target_vocabs)
-=======
     sources_sentences, targets_sentences = create_sequence_readers(shard_sources, shard_targets, source_vocabs, target_vocabs)
     metadata_sequences = None  # type: Optional[MetadataReader]
     if shard_metadata is not None:
         check_condition(metadata_vocab is not None, 'shard_metadata also requires metadata_vocab')
         metadata_sequences = MetadataReader(shard_metadata, metadata_vocab)
->>>>>>> 4ee4d019
 
     for sources, targets, _ in parallel_iter(sources_sentences, targets_sentences, metadata_sequences):
         source_len = len(sources[0])
@@ -665,13 +645,8 @@
                  pool: multiprocessing.pool.Pool = None,
                  shards: List[Tuple[Tuple[str, ...], Tuple[str, ...], str]] = None):
     """
-<<<<<<< HEAD
-    :param shards: List of num_shards shards of parallel source and target tuples which in turn contain tuples to shard
-    data factor file paths.
-=======
     :param shards: List of num_shards shards of parallel source, target, and metadata tuples which in turn contain
                    tuples to shard data factor file paths.
->>>>>>> 4ee4d019
     """
     logger.info("Preparing data.")
     # write vocabularies to data folder
@@ -977,13 +952,9 @@
                             allow_empty: bool = False,
                             batch_sentences_multiple_of: int = 1,
                             permute: bool = True,
-<<<<<<< HEAD
-                            guided_alignments: Optional[str] = None) -> Tuple['BaseParallelSampleIter', Optional['BaseParallelSampleIter'],
-=======
                             metadata: Optional[str] = None,
                             validation_metadata: Optional[str] = None,
                             metadata_vocab: Optional[vocab.Vocab] = None) -> Tuple['BaseParallelSampleIter', Optional['BaseParallelSampleIter'],
->>>>>>> 4ee4d019
                                                            'DataConfig', 'DataInfo']:
     """
     Returns data iterators for training and validation data.
@@ -1031,18 +1002,11 @@
                                       length_statistics.length_ratio_mean) if bucketing else [(max_seq_len_source,
                                                                                                max_seq_len_target)]
 
-<<<<<<< HEAD
-    sources_sentences, targets_sentences, sentence_guided_alignments = create_sequence_readers(sources, targets,
-                                                                                               source_vocabs,
-                                                                                               target_vocabs,
-                                                                                               guided_alignments)
-=======
     sources_sentences, targets_sentences = create_sequence_readers(sources, targets, source_vocabs, target_vocabs)
     metadata_sequences = None  # type: Optional[MetadataReader]
     if (metadata is not None) or (validation_metadata is not None):
         check_condition(metadata_vocab is not None, 'metadata and validation_metadata also require metadata_vocab')
         metadata_sequences = MetadataReader(metadata, metadata_vocab)
->>>>>>> 4ee4d019
 
     # Pass 2: Get data statistics and determine the number of data points for each bucket.
     data_statistics = get_data_statistics(sources_sentences, targets_sentences, buckets,
@@ -1063,13 +1027,8 @@
                                            pad_id=C.PAD_ID)
 
     training_data = data_loader.load(sources_sentences, targets_sentences,
-<<<<<<< HEAD
-                                     data_statistics.num_sents_per_bucket, sentence_guided_alignments
-                                     ).fill_up(bucket_batch_sizes)
-=======
                                      data_statistics.num_sents_per_bucket,
                                      metadata_iterable=metadata_sequences).fill_up(bucket_batch_sizes)
->>>>>>> 4ee4d019
 
     data_info = DataInfo(sources=sources,
                          targets=targets,
@@ -1433,17 +1392,8 @@
     """
     source_iterators = [iter(s) for s in source_iterables]
     target_iterators = [iter(t) for t in target_iterables]
-<<<<<<< HEAD
-
-    guided_alignment_iterator = None
-    if guided_alignment_iterable is not None:
-        guided_alignment_iterator = iter(guided_alignment_iterable)
-    return parallel_iterate(source_iterators, target_iterators, skip_blanks, check_token_parallel,
-                            guided_alignment_iterator)
-=======
     metadata_iterator = iter(metadata_iterable) if metadata_iterable is not None else None
     return parallel_iterate(source_iterators, target_iterators, metadata_iterator, skip_blanks, check_token_parallel)
->>>>>>> 4ee4d019
 
 
 def parallel_iterate(source_iterators: Sequence[Iterator[Optional[Any]]],
@@ -1472,13 +1422,7 @@
         try:
             sources = [next(source_iter) for source_iter in source_iterators]
             targets = [next(target_iter) for target_iter in target_iterators]
-<<<<<<< HEAD
-            guided_alignment = None
-            if guided_alignment_iterator is not None:
-                guided_alignment = next(guided_alignment_iterator)
-=======
             metadata = next(metadata_iterator) if metadata_iterator is not None else None
->>>>>>> 4ee4d019
         except StopIteration:
             break
         # Check sources and targets. Metadata lines are allowed to be "blank"
@@ -1491,11 +1435,7 @@
                             "Source sequences are not token-parallel: %s" % (str(sources)))
             check_condition(are_none(targets) or are_token_parallel(targets),
                             "Target sequences are not token-parallel: %s" % (str(targets)))
-<<<<<<< HEAD
-        yield sources, targets, guided_alignment
-=======
         yield sources, targets, metadata
->>>>>>> 4ee4d019
 
     if num_skipped > 0:
         logger.warning("Parallel reading of sequences skipped %d elements", num_skipped)
@@ -1503,14 +1443,8 @@
     check_condition(
         all(next(cast(Iterator, s), None) is None for s in source_iterators) and \
         all(next(cast(Iterator, t), None) is None for t in target_iterators) and \
-<<<<<<< HEAD
-        ((guided_alignment_iterator is None) or
-         next(cast(Iterator, guided_alignment_iterator), None) is None),
-        "Different number of lines in source(s) and target(s) iterables.")
-=======
         (metadata_iterator is None or next(cast(Iterator, metadata_iterator), None) is None),
         "Different number of lines in source(s), target(s), and (if specified) metadata iterables.")
->>>>>>> 4ee4d019
 
 
 def get_parallel_bucket(buckets: List[Tuple[int, int]],
