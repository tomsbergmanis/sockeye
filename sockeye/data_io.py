--- conflicted
+++ resolved
@@ -472,14 +472,8 @@
                        for (source_len, _), num_samples in zip(self.buckets, num_samples_per_bucket)]
         data_target = [np.full((num_samples, target_len + 1, num_target_factors), self.pad_id, dtype=self.dtype)
                        for (_, target_len), num_samples in zip(self.buckets, num_samples_per_bucket)]
-<<<<<<< HEAD
-        data_alignment = None
-        if guided_alignment_iterable is not None:
-            data_alignment = [[None for _ in range(num_samples)] for num_samples in num_samples_per_bucket]
-=======
         metadata_lists = [[] for _ in self.buckets] if metadata_iterable is not None \
                           else None  # type: Optional[List[List[Tuple[np.ndarray, np.ndarray]]]]
->>>>>>> 92edf47a
 
         bucket_sample_index = [0 for _ in self.buckets]
 
@@ -489,15 +483,10 @@
         num_pad_source = 0
         num_pad_target = 0
 
-<<<<<<< HEAD
-        # Bucket sentences as padded np arrays
-        for sources, targets, alignments in parallel_iter(source_iterables, target_iterables, skip_blanks=self.skip_blanks, guided_alignment_iterable=guided_alignment_iterable):
-=======
         # Bucket sentences as padded np arrays, metadata as tuples of tensors
         # (name_ids, weights)
         for sources, targets, metadata in parallel_iter(source_iterables, target_iterables, metadata_iterable,
                                                         skip_blanks=self.skip_blanks):
->>>>>>> 92edf47a
             sources = [[] if stream is None else stream for stream in sources]
             targets = [[] if stream is None else stream for stream in targets]
             source_len = len(sources[0])
@@ -527,10 +516,6 @@
                     # sequence: <BOS> <BOS> ...
                     t.insert(0, C.BOS_ID)
                     data_target[buck_index][sample_index, 0:target_len + 1, i] = t
-<<<<<<< HEAD
-            if guided_alignment_iterable is not None:
-                data_alignment[buck_index][sample_index] = np.array(list(alignments))
-=======
             if metadata_iterable is not None:
                 # Tuple of metadata (name_ids, weights)
                 metadata_lists[buck_index].append((
@@ -538,7 +523,6 @@
                     np.array(metadata[1] if metadata is not None else [], dtype='float32'),
                 ))
 
->>>>>>> 92edf47a
             bucket_sample_index[buck_index] += 1
 
         if metadata_iterable is not None:
@@ -549,25 +533,15 @@
         # Convert from NumPy arrays to Pytorch tensors
         data_source_tensors = [torch.from_numpy(data) for data in data_source]
         data_target_tensors = [torch.from_numpy(data) for data in data_target]
-<<<<<<< HEAD
-        data_alignment_tensors = None
-        if guided_alignment_iterable is not None:
-            data_alignment_tensors = [[torch.from_numpy(alignment) for alignment in bucket]  for bucket in data_alignment]
-=======
         metadata_buckets = [MetadataBucket.from_numpy_tuple_list(metadata_list) for metadata_list in metadata_lists] \
                            if metadata_iterable is not None else None
->>>>>>> 92edf47a
 
         if num_tokens_source > 0 and num_tokens_target > 0:
             logger.info("Created bucketed parallel data set. Introduced padding: source=%.1f%% target=%.1f%%)",
                         num_pad_source / num_tokens_source * 100,
                         num_pad_target / num_tokens_target * 100)
 
-<<<<<<< HEAD
-        return ParallelDataSet(data_source_tensors, data_target_tensors, data_alignment_tensors)
-=======
         return ParallelDataSet(data_source_tensors, data_target_tensors, metadata_buckets)
->>>>>>> 92edf47a
 
 
 def get_num_shards(num_samples: int, samples_per_shard: int, min_num_shards: int) -> int:
